--- conflicted
+++ resolved
@@ -141,12 +141,8 @@
 			return fmt.Errorf("no RPC endpoints configured for chain %s", request.DestinationChain)
 		}
 		rpcAddress := destClientInstance.Chain.RPCEndpoints[0].Address
-<<<<<<< HEAD
 		apiKey := destClientInstance.Chain.RPCEndpoints[0].APIToken
-
-=======
-		apiKey := destClientInstance.Chain.RPCEndpoints[0].APIKey
->>>>>>> 5b4f112e
+    
 		wsClient, _, err = connection.InitRPCClient(p.logger, rpcAddress, "/websocket", apiKey)
 		if err != nil {
 			return fmt.Errorf("failed to create websocket client: %w", err)
