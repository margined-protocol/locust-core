--- conflicted
+++ resolved
@@ -219,26 +219,6 @@
 	return client, client, nil
 }
 
-<<<<<<< HEAD
-// // InitRPCClient initialises a RPC client.
-// func InitRPCClient(logger *zap.Logger, serverAddress, websocketPath string) (*rpchttp.HTTP, cometbft.CometRPC, error) {
-// 	logger.Debug("Initializing RPC client", zap.String("serverAddress", serverAddress), zap.String("websocketPath", websocketPath))
-// 	client, err := rpchttp.New(serverAddress, websocketPath)
-// 	if err != nil {
-// 		logger.Fatal("Error subscribing to websocket client", zap.Error(err))
-// 	}
-
-// 	logger.Debug("Starting Websocket Client")
-// 	err = client.Start()
-// 	if err != nil {
-// 		logger.Fatal("Error starting websocket client", zap.Error(err))
-// 	}
-
-// 	return client, client, nil
-// }
-
-=======
->>>>>>> efb4c371
 // InitCosmosClient initializes a Cosmos client with retry logic
 func InitCosmosClient(ctx context.Context, l *zap.Logger, chain *types.Chain, key *types.SigningKey) (*cosmosclient.Client, error) {
 	// Ensure we have at least one RPC endpoint
